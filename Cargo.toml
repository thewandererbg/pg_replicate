--- conflicted
+++ resolved
@@ -1,6 +1,5 @@
 [workspace]
 resolver = "2"
-<<<<<<< HEAD
 members = [
     "pg_replicate",
     "postgres",
@@ -11,14 +10,12 @@
 
 [workspace.dependencies]
 pg_replicate = { path = "pg_replicate" }
-=======
 members = ["api", "config", "etl", "postgres", "replicator", "telemetry"]
 
 [workspace.dependencies]
 api = { path = "api" }
 config = { path = "config" }
 etl = { path = "etl" }
->>>>>>> 11259980
 postgres = { path = "postgres" }
 replicator = { path = "replicator" }
 telemetry = { path = "telemetry" }
