--- conflicted
+++ resolved
@@ -23,16 +23,13 @@
 # macOS system files
 .DS_Store
 
-<<<<<<< HEAD
 # Safe ignore
 prod.yaml
 key_bq.json
-=======
 # mkdocs build directory
 site/
 
 # venv files
 bin/
 lib/
-pyvenv.cfg
->>>>>>> 11259980
+pyvenv.cfg